--- conflicted
+++ resolved
@@ -43,16 +43,12 @@
         self.updates(self.array, self.spec[self.array])
 
     def prepare(self, request):
-<<<<<<< HEAD
         # TODO: move all randomness into the prepare method
         # TODO: write a test for this node
         np.random.seed(request.random_seed)
-        return request
-=======
         deps = BatchRequest()
         deps[self.array] = request[self.array].copy()
         return deps
->>>>>>> 404eecf5
 
     def process(self, batch, request):
 
