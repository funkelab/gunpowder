--- conflicted
+++ resolved
@@ -310,11 +310,7 @@
 
                 if projected_voxels is None:
                     logger.debug("node outside of target, skipping")
-<<<<<<< HEAD
-                    graph.extract_node(node)
-=======
                     graph.remove_node(node, retain_connectivity=True)
->>>>>>> 404eecf5
                     continue
 
                 # convert to world units (now in float again)
@@ -337,11 +333,7 @@
                 # been requested upstream)
                 if not request[graph_key].roi.contains(node.location):
                     logger.debug("node outside of target, skipping")
-<<<<<<< HEAD
-                    graph.extract_node(node)
-=======
                     graph.remove_node(node, retain_connectivity=True)
->>>>>>> 404eecf5
                     continue
 
             # restore original ROIs
