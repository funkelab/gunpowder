from gunpowder import *
import numpy as np
from .provider_test import ProviderTest

class TestSourcePrepareMalis(BatchProvider):

<<<<<<< HEAD
    def setup(self):

        self.provides(
            VolumeTypes.GT_LABELS,
            VolumeSpec(
                roi=Roi((0, 0, 0), (90, 90, 90)),
                voxel_size=(1, 1, 1),
                interpolatable=False))
        self.provides(
            VolumeTypes.GT_IGNORE,
            VolumeSpec(
                roi=Roi((0, 0, 0), (90, 90, 90)),
                voxel_size=(1, 1, 1),
                interpolatable=False))
=======
    def get_spec(self):

        spec = ProviderSpec()
        spec.volumes[VolumeTypes.GT_LABELS] = Roi((300,30,30), (1800,180,180))
        spec.volumes[VolumeTypes.GT_IGNORE] = Roi((300,30,30), (1800,180,180))
        return spec
>>>>>>> b2a80ec4

    def provide(self, request):

        batch = Batch()

        if VolumeTypes.GT_LABELS in request:

            gt_labels_roi   = request[VolumeTypes.GT_LABELS].roi
            gt_labels_shape = gt_labels_roi.get_shape()

<<<<<<< HEAD
            data_labels = np.ones(gt_labels_shape)
            data_labels[gt_labels_shape[0]//2:, :, :] = 2
            spec = self.spec[VolumeTypes.GT_LABELS].copy()
            spec.roi = gt_labels_roi
=======
            gt_labels_roi   = request.volumes[VolumeTypes.GT_LABELS]
            gt_labels_shape_vx = request.volumes[VolumeTypes.GT_LABELS].get_shape() // VolumeTypes.GT_LABELS.voxel_size
            data_labels = np.ones(gt_labels_shape_vx)
            data_labels[gt_labels_shape_vx[0]//2:,:,:] = 2
>>>>>>> b2a80ec4

            batch.volumes[VolumeTypes.GT_LABELS] = Volume(
                data_labels,
                spec)

        if VolumeTypes.GT_IGNORE in request:

            gt_ignore_roi   = request[VolumeTypes.GT_IGNORE].roi
            gt_ignore_shape = gt_ignore_roi.get_shape()

<<<<<<< HEAD
            data_gt_ignore = np.ones(gt_ignore_shape)
            data_gt_ignore[:, gt_ignore_shape[1]//6:, :] = 0
            spec = self.spec[VolumeTypes.GT_IGNORE].copy()
            spec.roi = gt_ignore_roi
=======
        if VolumeTypes.GT_IGNORE in request.volumes:
            gt_ignore_roi   = request.volumes[VolumeTypes.GT_IGNORE]
            gt_ignore_shape_vx = request.volumes[VolumeTypes.GT_IGNORE].get_shape() // VolumeTypes.GT_IGNORE.voxel_size
            data_gt_ignore = np.ones(gt_ignore_shape_vx)
            data_gt_ignore[:, gt_ignore_shape_vx[1]//6:, :] = 0
>>>>>>> b2a80ec4

            batch.volumes[VolumeTypes.GT_IGNORE] = Volume(
                data_gt_ignore,
                spec)

        return batch


class TestPrepareMalis(ProviderTest):

    def test_output(self):

        voxel_size = (20, 2, 2)
        register_volume_type(VolumeType('GT_IGNORE', interpolate=False, voxel_size=voxel_size))
        register_volume_type(VolumeType('GT_LABELS', interpolate=False, voxel_size=voxel_size))
        register_volume_type(VolumeType('MALIS_COMP_LABEL', interpolate=False, voxel_size=voxel_size))

        pipeline = TestSourcePrepareMalis() + PrepareMalis()

        # test that MALIS_COMP_LABEL not in batch if not in request
        with build(pipeline):
            request = BatchRequest()
<<<<<<< HEAD
            request.add(VolumeTypes.GT_LABELS, (90, 90, 90))
            request.add(VolumeTypes.GT_IGNORE, (90, 90, 90))
=======
            request.add_volume_request(VolumeTypes.GT_LABELS, (1800, 180, 180))
            request.add_volume_request(VolumeTypes.GT_IGNORE, (1800, 180, 180))
>>>>>>> b2a80ec4

            batch = pipeline.request_batch(request)

            # test if volume added to batch
            self.assertTrue(VolumeTypes.MALIS_COMP_LABEL not in batch.volumes)

        # test usage with gt_ignore
        with build(pipeline):

            request = BatchRequest()
<<<<<<< HEAD
            request.add(VolumeTypes.GT_LABELS, (90, 90, 90))
            request.add(VolumeTypes.GT_IGNORE, (90, 90, 90))
            request.add(VolumeTypes.MALIS_COMP_LABEL, (90, 90, 90))
=======
            request.add_volume_request(VolumeTypes.GT_LABELS, (1800, 180, 180))
            request.add_volume_request(VolumeTypes.GT_IGNORE, (1800, 180, 180))
            request.add_volume_request(VolumeTypes.MALIS_COMP_LABEL, (1800, 180, 180))
>>>>>>> b2a80ec4

            batch = pipeline.request_batch(request)

            # test if volume added to batch
            self.assertTrue(VolumeTypes.MALIS_COMP_LABEL in batch.volumes)

            # test if gt_ignore considered for gt_neg_pass ([0, ...]) and not for gt_pos_pass ([1, ...])
            ignored_locations = np.where(batch.volumes[VolumeTypes.GT_IGNORE].data == 0)
            # gt_neg_pass
            self.assertTrue((batch.volumes[VolumeTypes.MALIS_COMP_LABEL].data[0,...][ignored_locations] == 3).all())
            self.assertFalse((np.array_equal(batch.volumes[VolumeTypes.MALIS_COMP_LABEL].data[0, ...],
                                            batch.volumes[VolumeTypes.GT_LABELS].data)))
            # gt_pos_pass
            self.assertFalse((batch.volumes[VolumeTypes.MALIS_COMP_LABEL].data[1,...][ignored_locations] == 3).all())
            self.assertTrue((np.array_equal(batch.volumes[VolumeTypes.MALIS_COMP_LABEL].data[1, ...],
                                            batch.volumes[VolumeTypes.GT_LABELS].data)))

        # test usage without gt_ignore
        with build(pipeline):

            request = BatchRequest()
<<<<<<< HEAD
            request.add(VolumeTypes.GT_LABELS, (90, 90, 90))
            request.add(VolumeTypes.MALIS_COMP_LABEL, (90, 90, 90))
=======
            request.add_volume_request(VolumeTypes.GT_LABELS, (1800, 180, 180))
            request.add_volume_request(VolumeTypes.MALIS_COMP_LABEL, (1800, 180, 180))
>>>>>>> b2a80ec4

            batch = pipeline.request_batch(request)

            # test if volume added to batch
            self.assertTrue(VolumeTypes.MALIS_COMP_LABEL in batch.volumes)

            # test if gt_ignore considered for gt_neg_pass ([0, ;;;]) and not for gt_pos_pass ([1, ...])
            # gt_neg_pass
            self.assertTrue((np.array_equal(batch.volumes[VolumeTypes.MALIS_COMP_LABEL].data[0, ...],
                                            batch.volumes[VolumeTypes.GT_LABELS].data)))
            # gt_pos_pass
            self.assertTrue((np.array_equal(batch.volumes[VolumeTypes.MALIS_COMP_LABEL].data[1, ...],
                                            batch.volumes[VolumeTypes.GT_LABELS].data)))

        # restore default volume types
        voxel_size = (1,1,1)
        register_volume_type(VolumeType('GT_IGNORE', interpolate=False, voxel_size=voxel_size))
        register_volume_type(VolumeType('GT_LABELS', interpolate=False, voxel_size=voxel_size))
        register_volume_type(VolumeType('MALIS_COMP_LABEL', interpolate=False, voxel_size=voxel_size))<|MERGE_RESOLUTION|>--- conflicted
+++ resolved
@@ -4,7 +4,6 @@
 
 class TestSourcePrepareMalis(BatchProvider):
 
-<<<<<<< HEAD
     def setup(self):
 
         self.provides(
@@ -19,14 +18,6 @@
                 roi=Roi((0, 0, 0), (90, 90, 90)),
                 voxel_size=(1, 1, 1),
                 interpolatable=False))
-=======
-    def get_spec(self):
-
-        spec = ProviderSpec()
-        spec.volumes[VolumeTypes.GT_LABELS] = Roi((300,30,30), (1800,180,180))
-        spec.volumes[VolumeTypes.GT_IGNORE] = Roi((300,30,30), (1800,180,180))
-        return spec
->>>>>>> b2a80ec4
 
     def provide(self, request):
 
@@ -37,17 +28,10 @@
             gt_labels_roi   = request[VolumeTypes.GT_LABELS].roi
             gt_labels_shape = gt_labels_roi.get_shape()
 
-<<<<<<< HEAD
             data_labels = np.ones(gt_labels_shape)
             data_labels[gt_labels_shape[0]//2:, :, :] = 2
             spec = self.spec[VolumeTypes.GT_LABELS].copy()
             spec.roi = gt_labels_roi
-=======
-            gt_labels_roi   = request.volumes[VolumeTypes.GT_LABELS]
-            gt_labels_shape_vx = request.volumes[VolumeTypes.GT_LABELS].get_shape() // VolumeTypes.GT_LABELS.voxel_size
-            data_labels = np.ones(gt_labels_shape_vx)
-            data_labels[gt_labels_shape_vx[0]//2:,:,:] = 2
->>>>>>> b2a80ec4
 
             batch.volumes[VolumeTypes.GT_LABELS] = Volume(
                 data_labels,
@@ -58,18 +42,10 @@
             gt_ignore_roi   = request[VolumeTypes.GT_IGNORE].roi
             gt_ignore_shape = gt_ignore_roi.get_shape()
 
-<<<<<<< HEAD
             data_gt_ignore = np.ones(gt_ignore_shape)
             data_gt_ignore[:, gt_ignore_shape[1]//6:, :] = 0
             spec = self.spec[VolumeTypes.GT_IGNORE].copy()
             spec.roi = gt_ignore_roi
-=======
-        if VolumeTypes.GT_IGNORE in request.volumes:
-            gt_ignore_roi   = request.volumes[VolumeTypes.GT_IGNORE]
-            gt_ignore_shape_vx = request.volumes[VolumeTypes.GT_IGNORE].get_shape() // VolumeTypes.GT_IGNORE.voxel_size
-            data_gt_ignore = np.ones(gt_ignore_shape_vx)
-            data_gt_ignore[:, gt_ignore_shape_vx[1]//6:, :] = 0
->>>>>>> b2a80ec4
 
             batch.volumes[VolumeTypes.GT_IGNORE] = Volume(
                 data_gt_ignore,
@@ -82,23 +58,13 @@
 
     def test_output(self):
 
-        voxel_size = (20, 2, 2)
-        register_volume_type(VolumeType('GT_IGNORE', interpolate=False, voxel_size=voxel_size))
-        register_volume_type(VolumeType('GT_LABELS', interpolate=False, voxel_size=voxel_size))
-        register_volume_type(VolumeType('MALIS_COMP_LABEL', interpolate=False, voxel_size=voxel_size))
-
         pipeline = TestSourcePrepareMalis() + PrepareMalis()
 
         # test that MALIS_COMP_LABEL not in batch if not in request
         with build(pipeline):
             request = BatchRequest()
-<<<<<<< HEAD
             request.add(VolumeTypes.GT_LABELS, (90, 90, 90))
             request.add(VolumeTypes.GT_IGNORE, (90, 90, 90))
-=======
-            request.add_volume_request(VolumeTypes.GT_LABELS, (1800, 180, 180))
-            request.add_volume_request(VolumeTypes.GT_IGNORE, (1800, 180, 180))
->>>>>>> b2a80ec4
 
             batch = pipeline.request_batch(request)
 
@@ -109,15 +75,9 @@
         with build(pipeline):
 
             request = BatchRequest()
-<<<<<<< HEAD
             request.add(VolumeTypes.GT_LABELS, (90, 90, 90))
             request.add(VolumeTypes.GT_IGNORE, (90, 90, 90))
             request.add(VolumeTypes.MALIS_COMP_LABEL, (90, 90, 90))
-=======
-            request.add_volume_request(VolumeTypes.GT_LABELS, (1800, 180, 180))
-            request.add_volume_request(VolumeTypes.GT_IGNORE, (1800, 180, 180))
-            request.add_volume_request(VolumeTypes.MALIS_COMP_LABEL, (1800, 180, 180))
->>>>>>> b2a80ec4
 
             batch = pipeline.request_batch(request)
 
@@ -139,13 +99,8 @@
         with build(pipeline):
 
             request = BatchRequest()
-<<<<<<< HEAD
             request.add(VolumeTypes.GT_LABELS, (90, 90, 90))
             request.add(VolumeTypes.MALIS_COMP_LABEL, (90, 90, 90))
-=======
-            request.add_volume_request(VolumeTypes.GT_LABELS, (1800, 180, 180))
-            request.add_volume_request(VolumeTypes.MALIS_COMP_LABEL, (1800, 180, 180))
->>>>>>> b2a80ec4
 
             batch = pipeline.request_batch(request)
 
@@ -158,10 +113,4 @@
                                             batch.volumes[VolumeTypes.GT_LABELS].data)))
             # gt_pos_pass
             self.assertTrue((np.array_equal(batch.volumes[VolumeTypes.MALIS_COMP_LABEL].data[1, ...],
-                                            batch.volumes[VolumeTypes.GT_LABELS].data)))
-
-        # restore default volume types
-        voxel_size = (1,1,1)
-        register_volume_type(VolumeType('GT_IGNORE', interpolate=False, voxel_size=voxel_size))
-        register_volume_type(VolumeType('GT_LABELS', interpolate=False, voxel_size=voxel_size))
-        register_volume_type(VolumeType('MALIS_COMP_LABEL', interpolate=False, voxel_size=voxel_size))+                                            batch.volumes[VolumeTypes.GT_LABELS].data)))