import multiprocessing

import numpy as np
import pytest

from gunpowder import (
    Array,
    ArrayKey,
    ArraySpec,
    Batch,
    BatchProvider,
    BatchRequest,
    Roi,
    build,
)
<<<<<<< HEAD
from gunpowder.ext import tensorflow, NoSuchModule
from gunpowder.tensorflow import Train
import multiprocessing
import numpy as np
from unittest import skipIf
=======
from gunpowder.ext import NoSuchModule, tensorflow
from gunpowder.tensorflow import Train
>>>>>>> fa5d9f34


class ExampleTensorflowTrainSource(BatchProvider):
    def __init__(self, a_key, b_key):
        self.a_key = a_key
        self.b_key = b_key

    def setup(self):
        spec = ArraySpec(
            roi=Roi((0, 0), (2, 2)),
            dtype=np.float32,
            interpolatable=True,
            voxel_size=(1, 1),
        )
        self.provides(self.a_key, spec)
        self.provides(self.b_key, spec)

    def provide(self, request):
        batch = Batch()

        spec = self.spec[self.a_key]
        spec.roi = request[self.a_key].roi

        batch.arrays[self.a_key] = Array(
            np.array([[0, 1], [2, 3]], dtype=np.float32), spec
        )

        spec = self.spec[self.b_key]
        spec.roi = request[self.b_key].roi

        batch.arrays[self.b_key] = Array(
            np.array([[0, 1], [2, 3]], dtype=np.float32), spec
        )

        return batch


def create_meta_graph(meta_base):
    """

    :param meta_base: Base name (no extension) for meta graph path
    :return:
    """

    def mknet():
        import tensorflow as tf

        # create a tf graph
        a = tf.placeholder(tf.float32, shape=(2, 2))
        b = tf.placeholder(tf.float32, shape=(2, 2))
        v = tf.Variable(1, dtype=tf.float32)
        c = a * b * v

        # dummy "loss"
        loss = tf.norm(c)

        # dummy optimizer
        opt = tf.train.AdamOptimizer()
        optimizer = opt.minimize(loss)

        tf.train.export_meta_graph(filename=meta_base + ".meta")

        with open(meta_base + ".names", "w") as f:
            for x in [a, b, c, optimizer, loss]:
                f.write(x.name + "\n")

    mknet_proc = multiprocessing.Process(target=mknet)
    mknet_proc.start()
    mknet_proc.join()

    with open(meta_base + ".names") as f:
        names = [line.strip("\n") for line in f]

    return names


@pytest.mark.skipif(
    isinstance(tensorflow, NoSuchModule), reason="tensorflow is not installed"
)
def test_output(tmpdir):
    meta_base = tmpdir / "tf_graph"

    a_key = ArrayKey("A")
    b_key = ArrayKey("B")
    c_key = ArrayKey("C")
    a_grad_key = ArrayKey("GRADIENT_A")

    # create model meta graph file and get input/output names
    (a, b, c, optimizer, loss) = create_meta_graph(meta_base)

    source = ExampleTensorflowTrainSource()
    train = Train(
        meta_base,
        optimizer=optimizer,
        loss=loss,
        inputs={a: a_key, b: b_key},
        outputs={c: c_key},
        gradients={a: a_grad_key},
        save_every=100,
    )
    pipeline = source + train

    request = BatchRequest(
        {
            a_key: ArraySpec(roi=Roi((0, 0), (2, 2))),
            b_key: ArraySpec(roi=Roi((0, 0), (2, 2))),
            c_key: ArraySpec(roi=Roi((0, 0), (2, 2))),
            a_grad_key: ArraySpec(roi=Roi((0, 0), (2, 2))),
        }
    )

    # train for a couple of iterations
    with build(pipeline):
        batch = pipeline.request_batch(request)

        assert abs(batch.loss - 9.8994951) < 1e-3

        gradient_a = batch.arrays[a_grad_key].data
        assert gradient_a[0, 0] < gradient_a[0, 1]
        assert gradient_a[0, 1] < gradient_a[1, 0]
        assert gradient_a[1, 0] < gradient_a[1, 1]

        for i in range(200 - 1):
            loss1 = batch.loss
            batch = pipeline.request_batch(request)
            loss2 = batch.loss
            assert loss2 < loss1

    # resume training
    with build(pipeline):
        for i in range(100):
            loss1 = batch.loss
            batch = pipeline.request_batch(request)
            loss2 = batch.loss
            assert loss2 < loss1

    # predict
    # source = ExampleTensorflowTrainSource()
    # predict = Predict(
    # meta_base + '_checkpoint_300',
    # inputs={a: a_key, b: b_key},
    # outputs={c: c_key},
    # max_shared_memory=1024*1024)
    # pipeline = source + predict

    # request = BatchRequest({
    # a_key: ArraySpec(roi=Roi((0, 0), (2, 2))),
    # b_key: ArraySpec(roi=Roi((0, 0), (2, 2))),
    # c_key: ArraySpec(roi=Roi((0, 0), (2, 2))),
    # })

    # with build(pipeline):

    # prev_c = None

    # for i in range(100):
    # batch = pipeline.request_batch(request)
    # c = batch.arrays[c_key].data

    # if prev_c is not None:
    # assert (np.equal(c, prev_c))
    # prev_c = c<|MERGE_RESOLUTION|>--- conflicted
+++ resolved
@@ -13,16 +13,8 @@
     Roi,
     build,
 )
-<<<<<<< HEAD
-from gunpowder.ext import tensorflow, NoSuchModule
-from gunpowder.tensorflow import Train
-import multiprocessing
-import numpy as np
-from unittest import skipIf
-=======
 from gunpowder.ext import NoSuchModule, tensorflow
 from gunpowder.tensorflow import Train
->>>>>>> fa5d9f34
 
 
 class ExampleTensorflowTrainSource(BatchProvider):
