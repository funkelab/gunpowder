import numpy as np

from gunpowder import (
<<<<<<< HEAD
    BatchRequest,
=======
>>>>>>> fa5d9f34
    Array,
    ArrayKey,
    ArraySpec,
    BatchRequest,
    Coordinate,
    Graph,
    GraphKey,
    GraphSpec,
    MergeProvider,
    Node,
    Roi,
    SimpleAugment,
    build,
)

from .helper_sources import ArraySource, GraphSource


def test_mirror():
    voxel_size = Coordinate((20, 20))
    graph_key = GraphKey("GRAPH")
    array_key = ArrayKey("ARRAY")
    graph = Graph(
        [Node(id=1, location=np.array([450, 550]))],
        [],
        GraphSpec(roi=Roi((100, 200), (800, 600))),
    )
    data = np.zeros([40, 30])
    data[17, 17] = 1
    array = Array(
        data, ArraySpec(roi=Roi((100, 200), (800, 600)), voxel_size=voxel_size)
    )

    default_pipeline = (
        (GraphSource(graph_key, graph), ArraySource(array_key, array))
        + MergeProvider()
        + SimpleAugment(mirror_only=[0, 1], transpose_only=[], mirror_probs=[0, 0])
    )

    mirror_pipeline = (
        (GraphSource(graph_key, graph), ArraySource(array_key, array))
        + MergeProvider()
        + SimpleAugment(mirror_only=[0, 1], transpose_only=[], mirror_probs=[1, 1])
    )

    request = BatchRequest()
    request[graph_key] = GraphSpec(roi=Roi((400, 500), (200, 300)))
    request[array_key] = ArraySpec(roi=Roi((400, 500), (200, 300)))
    with build(default_pipeline):
        expected_location = [450, 550]
        batch = default_pipeline.request_batch(request)

        assert len(list(batch[graph_key].nodes)) == 1
        node = list(batch[graph_key].nodes)[0]
        assert all(np.isclose(node.location, expected_location))
        node_voxel_index = Coordinate(
            (node.location - batch[array_key].spec.roi.offset) / voxel_size
        )
        assert batch[array_key].data[node_voxel_index] == 1

    with build(mirror_pipeline):
        expected_location = [550, 750]
        batch = mirror_pipeline.request_batch(request)

        assert len(list(batch[graph_key].nodes)) == 1
        node = list(batch[graph_key].nodes)[0]
        assert all(np.isclose(node.location, expected_location))
        node_voxel_index = Coordinate(
            (node.location - batch[array_key].spec.roi.offset) / voxel_size
        )
        assert (
            batch[array_key].data[node_voxel_index] == 1
        ), f"Node at {np.where(batch[array_key].data == 1)} not {node_voxel_index}"


def test_transpose():
    voxel_size = Coordinate((20, 20))
    graph_key = GraphKey("GRAPH")
    array_key = ArrayKey("ARRAY")
    graph = Graph(
        [Node(id=1, location=np.array([450, 550]))],
        [],
        GraphSpec(roi=Roi((100, 200), (800, 600))),
    )
    data = np.zeros([40, 30])
    data[17, 17] = 1
    array = Array(
        data, ArraySpec(roi=Roi((100, 200), (800, 600)), voxel_size=voxel_size)
    )

    default_pipeline = (
        (GraphSource(graph_key, graph), ArraySource(array_key, array))
        + MergeProvider()
        + SimpleAugment(mirror_only=[], transpose_only=[0, 1], transpose_probs=[0, 0])
    )

    transpose_pipeline = (
        (GraphSource(graph_key, graph), ArraySource(array_key, array))
        + MergeProvider()
        + SimpleAugment(mirror_only=[], transpose_only=[0, 1], transpose_probs=[1, 1])
    )

    request = BatchRequest()
    request[graph_key] = GraphSpec(roi=Roi((400, 500), (200, 300)))
    request[array_key] = ArraySpec(roi=Roi((400, 500), (200, 300)))
    with build(default_pipeline):
        expected_location = [450, 550]
        batch = default_pipeline.request_batch(request)

        assert len(list(batch[graph_key].nodes)) == 1
        node = list(batch[graph_key].nodes)[0]
        assert all(np.isclose(node.location, expected_location))
        node_voxel_index = Coordinate(
            (node.location - batch[array_key].spec.roi.offset) / voxel_size
        )
        assert (
            batch[array_key].data[node_voxel_index] == 1
        ), f"Node at {np.where(batch[array_key].data == 1)} not {node_voxel_index}"

    with build(transpose_pipeline):
        expected_location = [410, 590]
        batch = transpose_pipeline.request_batch(request)

        assert len(list(batch[graph_key].nodes)) == 1
        node = list(batch[graph_key].nodes)[0]
        assert all(np.isclose(node.location, expected_location))
        node_voxel_index = Coordinate(
            (node.location - batch[array_key].spec.roi.offset) / voxel_size
        )
        assert (
            batch[array_key].data[node_voxel_index] == 1
        ), f"Node at {np.where(batch[array_key].data == 1)} not {node_voxel_index}"


def test_mirror_and_transpose():
    voxel_size = Coordinate((20, 20))
    graph_key = GraphKey("GRAPH")
    array_key = ArrayKey("ARRAY")
    graph = Graph(
        [Node(id=1, location=np.array([450, 550]))],
        [],
        GraphSpec(roi=Roi((100, 200), (800, 600))),
    )
    data = np.zeros([40, 30])
    data[17, 17] = 1
    array = Array(
        data, ArraySpec(roi=Roi((100, 200), (800, 600)), voxel_size=voxel_size)
    )

    default_pipeline = (
        (GraphSource(graph_key, graph), ArraySource(array_key, array))
        + MergeProvider()
        + SimpleAugment(
            mirror_only=[0, 1],
            transpose_only=[0, 1],
            mirror_probs=[0, 0],
            transpose_probs={(0, 1): 1},
        )
    )

    augmented_pipeline = (
        (GraphSource(graph_key, graph), ArraySource(array_key, array))
        + MergeProvider()
        + SimpleAugment(
            mirror_only=[0, 1],
            transpose_only=[0, 1],
            mirror_probs=[0, 1],
            transpose_probs={(1, 0): 1},
        )
    )

    request = BatchRequest()
    request[graph_key] = GraphSpec(roi=Roi((400, 500), (200, 300)))
    request[array_key] = ArraySpec(roi=Roi((400, 500), (200, 300)))
    with build(default_pipeline):
        expected_location = [450, 550]
        batch = default_pipeline.request_batch(request)

        assert len(list(batch[graph_key].nodes)) == 1
        node = list(batch[graph_key].nodes)[0]
        assert all(np.isclose(node.location, expected_location))
        node_voxel_index = Coordinate(
            (node.location - batch[array_key].spec.roi.offset) / voxel_size
        )
        assert batch[array_key].data[node_voxel_index] == 1

    with build(augmented_pipeline):
        expected_location = [590, 590]
        batch = augmented_pipeline.request_batch(request)

        assert len(list(batch[graph_key].nodes)) == 1
        node = list(batch[graph_key].nodes)[0]
        assert all(np.isclose(node.location, expected_location))
        node_voxel_index = Coordinate(
            (np.array(expected_location) - batch[array_key].spec.roi.offset)
            / voxel_size
        )
        assert (
            batch[array_key].data[node_voxel_index] == 1
        ), f"Node at {np.where(batch[array_key].data == 1)} not {node_voxel_index}"


def test_mismatched_voxel_multiples():
    """
    Ensure we don't shift by half a voxel when transposing 2 axes.

    If voxel_size = [2, 2], and we transpose array of shape [4, 6]:

        center = total_roi.center -> [2, 3]

        # Get distance from center, then transpose
        dist_to_center = center - roi.offset -> [2, 3]
        dist_to_center = transpose(dist_to_center)  -> [3, 2]

        # Using the transposed distance to center, get the offset.
        new_offset = center - dist_to_center -> [-1, 1]

        shape = transpose(shape) -> [6, 4]

        original = ((0, 0), (4, 6))
        transposed = ((-1, 1), (6, 4))

    This result is what we would expect from tranposing, but no longer fits the voxel grid.
    dist_to_center should be limited to multiples of the lcm_voxel_size.

        instead we should get:
        original = ((0, 0), (4, 6))
        transposed = ((0, 0), (6, 4))
    """

    test_array = ArrayKey("TEST_ARRAY")
    data = np.zeros([3, 3])
    data[2, 1] = (
        1  # voxel has Roi((4, 2) (2, 2)). Contained in Roi((0, 0), (6, 4)). at 2, 1
    )
    source = ArraySource(
        test_array,
        Array(
            data,
            ArraySpec(roi=Roi((0, 0), (6, 6)), voxel_size=(2, 2)),
        ),
    )
    pipeline = source + SimpleAugment(
        mirror_only=[], transpose_only=[0, 1], transpose_probs={(1, 0): 1}
    )

    with build(pipeline):
        request = BatchRequest()
        request[test_array] = ArraySpec(roi=Roi((0, 0), (4, 6)))

        batch = pipeline.request_batch(request)
        data = batch[test_array].data

        assert data[1, 2] == 1, f"{data}"<|MERGE_RESOLUTION|>--- conflicted
+++ resolved
@@ -1,10 +1,6 @@
 import numpy as np
 
 from gunpowder import (
-<<<<<<< HEAD
-    BatchRequest,
-=======
->>>>>>> fa5d9f34
     Array,
     ArrayKey,
     ArraySpec,
