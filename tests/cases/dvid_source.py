<<<<<<< HEAD
from .provider_test import ProviderTest
from unittest import skipIf
from gunpowder import *
from gunpowder.ext import dvision, NoSuchModule
import socket
=======
>>>>>>> fa5d9f34
import logging
import socket

import pytest

from gunpowder import (
    ArrayKey,
    ArraySpec,
    BatchRequest,
    DvidSource,
    Roi,
    Snapshot,
    build,
)
from gunpowder.ext import NoSuchModule, dvision

logger = logging.getLogger(__name__)


DVID_SERVER = "slowpoke1"


def is_dvid_unavailable(server):
    if isinstance(dvision, NoSuchModule):
        return True
    try:
        socket.gethostbyname(server)
        return False
    except Exception:  # todo: make more specific
        return True


@pytest.mark.skipif(
    is_dvid_unavailable(DVID_SERVER), reason="DVID server not available"
)
def test_output_3d(tmpdir):
    # create array keys
    raw = ArrayKey("RAW")
    seg = ArrayKey("SEG")
    mask = ArrayKey("MASK")

    pipeline = DvidSource(
        DVID_SERVER,
        32768,
        "2ad1d8f0f172425c9f87b60fd97331e6",
        datasets={raw: "grayscale", seg: "groundtruth"},
        masks={mask: "seven_column"},
    ) + Snapshot(
        {
            raw: "/volumes/raw",
            seg: "/volumes/labels/neuron_ids",
            mask: "/volumes/labels/mask",
        },
        output_dir=tmpdir,
        output_filename="dvid_source_test{id}-{iteration}.hdf",
    )

    with build(pipeline):
        batch = pipeline.request_batch(
            BatchRequest(
                {
                    raw: ArraySpec(roi=Roi((33000, 15000, 20000), (32000, 8, 80))),
                    seg: ArraySpec(roi=Roi((33000, 15000, 20000), (32000, 8, 80))),
                    mask: ArraySpec(roi=Roi((33000, 15000, 20000), (32000, 8, 80))),
                }
            )
        )

        assert batch.arrays[raw].spec.interpolatable
        assert not batch.arrays[seg].spec.interpolatable
        assert not batch.arrays[mask].spec.interpolatable

        assert batch.arrays[raw].spec.voxel_size == (8, 8, 8)
        assert batch.arrays[seg].spec.voxel_size == (8, 8, 8)
        assert batch.arrays[mask].spec.voxel_size == (8, 8, 8)<|MERGE_RESOLUTION|>--- conflicted
+++ resolved
@@ -1,11 +1,3 @@
-<<<<<<< HEAD
-from .provider_test import ProviderTest
-from unittest import skipIf
-from gunpowder import *
-from gunpowder.ext import dvision, NoSuchModule
-import socket
-=======
->>>>>>> fa5d9f34
 import logging
 import socket
 
