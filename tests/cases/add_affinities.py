--- conflicted
+++ resolved
@@ -32,22 +32,14 @@
         batch = Batch()
 
         roi = request[ArrayKeys.GT_LABELS].roi
-<<<<<<< HEAD
-        shape = (roi/self.spec[ArrayKeys.GT_LABELS].voxel_size).shape
-=======
         shape = (roi / self.spec[ArrayKeys.GT_LABELS].voxel_size).get_shape()
->>>>>>> a3f296a1
         spec = self.spec[ArrayKeys.GT_LABELS].copy()
         spec.roi = roi
 
         batch.arrays[ArrayKeys.GT_LABELS] = Array(np.random.randint(0, 2, shape), spec)
 
         roi = request[ArrayKeys.GT_MASK].roi
-<<<<<<< HEAD
-        shape = (roi/self.spec[ArrayKeys.GT_MASK].voxel_size).shape
-=======
         shape = (roi / self.spec[ArrayKeys.GT_MASK].voxel_size).get_shape()
->>>>>>> a3f296a1
         spec = self.spec[ArrayKeys.GT_MASK].copy()
         spec.roi = roi
 
