import numpy as np
import pytest

from gunpowder import (
<<<<<<< HEAD
    RandomLocation,
    BatchProvider,
    Roi,
    Coordinate,
=======
    Array,
>>>>>>> fa5d9f34
    ArrayKey,
    ArraySpec,
    Batch,
    BatchProvider,
    BatchRequest,
    Coordinate,
    MergeProvider,
    RandomLocation,
    Roi,
    build,
)
from gunpowder.pipeline import PipelineRequestError


class ExampleSourceRandomLocation(BatchProvider):
    def __init__(self, array):
        self.array = array
        self.roi = Roi((-200, -20, -20), (1000, 100, 100))
        self.data_shape = (60, 60, 60)
        self.voxel_size = Coordinate(20, 2, 2)
        x = np.linspace(-10, 49, 60).reshape((-1, 1, 1))
        self.data = x + x.transpose([1, 2, 0]) + x.transpose([2, 0, 1])

    def setup(self):
        self.provides(self.array, ArraySpec(roi=self.roi, voxel_size=self.voxel_size))

    def provide(self, request):
        batch = Batch()

        spec = request[self.array].copy()
        spec.voxel_size = self.voxel_size

        start = (request[self.array].roi.begin / self.voxel_size) + 10
        end = (request[self.array].roi.end / self.voxel_size) + 10
        data_slices = tuple(map(slice, start, end))

        data = self.data[data_slices]

        batch.arrays[self.array] = Array(data=data, spec=spec)

        return batch


class CustomRandomLocation(RandomLocation):
    def __init__(self, array, *args, **kwargs):
        super().__init__(*args, **kwargs)
        self.array = array

    # only accept random locations that contain (0, 0, 0)
    def accepts(self, request):
        return request.array_specs[self.array].roi.contains((0, 0, 0))


def test_output():
    a = ArrayKey("A")
    b = ArrayKey("B")
    random_shift_key = ArrayKey("RANDOM_SHIFT")
    source_a = ExampleSourceRandomLocation(a)
    source_b = ExampleSourceRandomLocation(b)

    pipeline = (
        (source_a, source_b)
        + MergeProvider()
        + CustomRandomLocation(a, random_store_key=random_shift_key)
    )
    pipeline_no_random = (source_a, source_b) + MergeProvider()

    with build(pipeline), build(pipeline_no_random):
        sums = set()
        for i in range(10):
            batch = pipeline.request_batch(
                BatchRequest(
                    {
                        a: ArraySpec(roi=Roi((0, 0, 0), (20, 20, 20))),
                        b: ArraySpec(roi=Roi((0, 0, 0), (20, 20, 20))),
                        random_shift_key: ArraySpec(nonspatial=True),
                    }
                )
            )

            assert 0 in batch.arrays[a].data
            assert 0 in batch.arrays[b].data

            # check that we can repeat this request without the random location
            batch_no_random = pipeline_no_random.request_batch(
                BatchRequest(
                    {
                        a: ArraySpec(
                            roi=Roi(batch[random_shift_key].data, (20, 20, 20))
                        ),
                        b: ArraySpec(
                            roi=Roi(batch[random_shift_key].data, (20, 20, 20))
                        ),
                        random_shift_key: ArraySpec(nonspatial=True),
                    }
                )
            )

            assert batch_no_random.arrays[a].data.sum() == batch.arrays[a].data.sum()

            sums.add(batch[a].data.sum())

            # Request a ROI with the same shape as the entire ROI
            full_roi_a = Roi((0, 0, 0), source_a.roi.shape)
            full_roi_b = Roi((0, 0, 0), source_b.roi.shape)
            batch = pipeline.request_batch(
                BatchRequest(
                    {a: ArraySpec(roi=full_roi_a), b: ArraySpec(roi=full_roi_b)}
                )
            )
        assert len(sums) > 1


def test_output():
    a = ArrayKey("A")
    b = ArrayKey("B")
    source_a = ExampleSourceRandomLocation(a)
    source_b = ExampleSourceRandomLocation(b)

    pipeline = (source_a, source_b) + MergeProvider() + CustomRandomLocation(a)

    with build(pipeline):
        for i in range(10):
            batch = pipeline.request_batch(
                BatchRequest(
                    {
                        a: ArraySpec(roi=Roi((0, 0, 0), (20, 20, 20))),
                        b: ArraySpec(roi=Roi((0, 0, 0), (20, 20, 20))),
                    }
                )
            )

            assert 0 in batch.arrays[a].data
            assert 0 in batch.arrays[b].data

            # Request a ROI with the same shape as the entire ROI
            full_roi_a = Roi((0, 0, 0), source_a.roi.shape)
            full_roi_b = Roi((0, 0, 0), source_b.roi.shape)
            batch = pipeline.request_batch(
                BatchRequest(
                    {a: ArraySpec(roi=full_roi_a), b: ArraySpec(roi=full_roi_b)}
                )
            )


def test_random_seed():
    raw = ArrayKey("RAW")
    pipeline = ExampleSourceRandomLocation(raw) + CustomRandomLocation(raw)

    with build(pipeline):
        seeded_sums = []
        unseeded_sums = []
        for i in range(10):
            batch_seeded = pipeline.request_batch(
                BatchRequest(
                    {raw: ArraySpec(roi=Roi((0, 0, 0), (20, 20, 20)))},
                    random_seed=10,
                )
            )
            seeded_sums.append(batch_seeded[raw].data.sum())
            batch_unseeded = pipeline.request_batch(
                BatchRequest({raw: ArraySpec(roi=Roi((0, 0, 0), (20, 20, 20)))})
            )
            unseeded_sums.append(batch_unseeded[raw].data.sum())

        assert len(set(seeded_sums)) == 1
        assert len(set(unseeded_sums)) > 1


def test_impossible():
    a = ArrayKey("A")
    b = ArrayKey("B")
    null_key = ArrayKey("NULL")
    source_a = ExampleSourceRandomLocation(a)
    source_b = ExampleSourceRandomLocation(b)

    pipeline = (source_a, source_b) + MergeProvider() + CustomRandomLocation(null_key)

    with build(pipeline):
        with pytest.raises(PipelineRequestError):
            batch = pipeline.request_batch(
                BatchRequest(
                    {
                        a: ArraySpec(roi=Roi((0, 0, 0), (200, 20, 20))),
                        b: ArraySpec(roi=Roi((1000, 100, 100), (220, 22, 22))),
                    }
                )
            )<|MERGE_RESOLUTION|>--- conflicted
+++ resolved
@@ -2,14 +2,7 @@
 import pytest
 
 from gunpowder import (
-<<<<<<< HEAD
-    RandomLocation,
-    BatchProvider,
-    Roi,
-    Coordinate,
-=======
     Array,
->>>>>>> fa5d9f34
     ArrayKey,
     ArraySpec,
     Batch,
@@ -63,7 +56,7 @@
         return request.array_specs[self.array].roi.contains((0, 0, 0))
 
 
-def test_output():
+def test_random_shift():
     a = ArrayKey("A")
     b = ArrayKey("B")
     random_shift_key = ArrayKey("RANDOM_SHIFT")
@@ -123,7 +116,7 @@
         assert len(sums) > 1
 
 
-def test_output():
+def test_random_location():
     a = ArrayKey("A")
     b = ArrayKey("B")
     source_a = ExampleSourceRandomLocation(a)
