<<<<<<< HEAD
from .helper_sources import ArraySource, GraphSource
from gunpowder import (
    BatchRequest,
    Roi,
    Coordinate,
    GraphSpec,
    Array,
    ArrayKey,
    ArraySpec,
    RasterizeGraph,
=======
import numpy as np

from gunpowder import (
    Array,
    ArrayKey,
    ArraySpec,
    BatchRequest,
    Coordinate,
    GraphSpec,
>>>>>>> fa5d9f34
    MergeProvider,
    RasterizationSettings,
    RasterizeGraph,
    Roi,
    build,
)
<<<<<<< HEAD
from gunpowder.graph import GraphKey, Graph, Node, Edge

import numpy as np
=======
from gunpowder.graph import Edge, Graph, GraphKey, Node

from .helper_sources import ArraySource, GraphSource


def test_rasterize_graph_colors():
    graph = Graph(
        [
            Node(id=1, location=np.array((0.5, 0.5)), attrs={"color": 2}),
            Node(id=2, location=np.array((0.5, 4.5)), attrs={"color": 2}),
            Node(id=3, location=np.array((4.5, 0.5)), attrs={"color": 3}),
            Node(id=4, location=np.array((4.5, 4.5)), attrs={"color": 3}),
        ],
        [Edge(1, 2, attrs={"color": 2}), Edge(3, 4, attrs={"color": 3})],
        GraphSpec(roi=Roi((0, 0), (5, 5))),
    )

    graph_key = GraphKey("G")
    array_key = ArrayKey("A")
    graph_source = GraphSource(graph_key, graph)
    pipeline = graph_source + RasterizeGraph(
        graph_key,
        array_key,
        ArraySpec(roi=Roi((0, 0), (5, 5)), voxel_size=Coordinate(1, 1), dtype=np.uint8),
        settings=RasterizationSettings(1, color_attr="color"),
    )
    with build(pipeline):
        request = BatchRequest()
        request[array_key] = ArraySpec(Roi((0, 0), (5, 5)))
        rasterized = pipeline.request_batch(request)[array_key].data
        assert rasterized[0, 0] == 2
        assert rasterized[0, :].sum() == 10
        assert rasterized[4, 0] == 3
        assert rasterized[4, :].sum() == 15
>>>>>>> fa5d9f34


def test_3d():
    graph_key = GraphKey("TEST_GRAPH")
    array_key = ArrayKey("TEST_ARRAY")
    rasterized_key = ArrayKey("RASTERIZED_ARRAY")
    voxel_size = Coordinate((40, 4, 4))

    graph = Graph(
        [
            # corners
            Node(id=1, location=np.array((-200, -200, -200))),
            Node(id=2, location=np.array((-200, -200, 199))),
            Node(id=3, location=np.array((-200, 199, -200))),
            Node(id=4, location=np.array((-200, 199, 199))),
            Node(id=5, location=np.array((199, -200, -200))),
            Node(id=6, location=np.array((199, -200, 199))),
            Node(id=7, location=np.array((199, 199, -200))),
            Node(id=8, location=np.array((199, 199, 199))),
            # center
            Node(id=9, location=np.array((0, 0, 0))),
            Node(id=10, location=np.array((-1, -1, -1))),
        ],
        [],
        GraphSpec(roi=Roi((-100, -100, -100), (300, 300, 300))),
    )

    array = Array(
        np.ones((10, 100, 100)),
        ArraySpec(
            roi=Roi((-200, -200, -200), (400, 400, 400)),
            voxel_size=voxel_size,
        ),
    )

    pipeline = (
        (GraphSource(graph_key, graph), ArraySource(array_key, array))
        + MergeProvider()
        + RasterizeGraph(
            graph_key,
            rasterized_key,
            ArraySpec(voxel_size=(40, 4, 4)),
        )
    )

    with build(pipeline):
        request = BatchRequest()
        roi = Roi((0, 0, 0), (200, 200, 200))

        request[graph_key] = GraphSpec(roi=roi)
        request[array_key] = ArraySpec(roi=roi)
        request[rasterized_key] = ArraySpec(roi=roi)

        batch = pipeline.request_batch(request)

        rasterized = batch.arrays[rasterized_key].data
        assert rasterized[0, 0, 0] == 1
        assert rasterized[2, 20, 20] == 0
        assert rasterized[4, 49, 49] == 1

    # same with different foreground/background labels

    pipeline = (
        (GraphSource(graph_key, graph), ArraySource(array_key, array))
        + MergeProvider()
        + RasterizeGraph(
            graph_key,
            rasterized_key,
            ArraySpec(voxel_size=(40, 4, 4)),
            RasterizationSettings(radius=1, fg_value=0, bg_value=1),
        )
    )

    with build(pipeline):
        request = BatchRequest()
        roi = Roi((0, 0, 0), (200, 200, 200))

        request[graph_key] = GraphSpec(roi=roi)
        request[array_key] = ArraySpec(roi=roi)
        request[rasterized_key] = ArraySpec(roi=roi)

        batch = pipeline.request_batch(request)

        rasterized = batch.arrays[rasterized_key].data
        assert rasterized[0, 0, 0] == 0
        assert rasterized[2, 20, 20] == 1
        assert rasterized[4, 49, 49] == 0

    # same with different radius and inner radius

    pipeline = (
        (GraphSource(graph_key, graph), ArraySource(array_key, array))
        + MergeProvider()
        + RasterizeGraph(
            graph_key,
            rasterized_key,
            ArraySpec(voxel_size=(40, 4, 4)),
            RasterizationSettings(
                radius=40, inner_radius_fraction=0.25, fg_value=1, bg_value=0
            ),
        )
    )

    with build(pipeline):
        request = BatchRequest()
        roi = Roi((0, 0, 0), (200, 200, 200))

        request[graph_key] = GraphSpec(roi=roi)
        request[array_key] = ArraySpec(roi=roi)
        request[rasterized_key] = ArraySpec(roi=roi)

        batch = pipeline.request_batch(request)

        rasterized = batch.arrays[rasterized_key].data

        # in the middle of the ball, there should be 0 (since inner radius is set)
        assert rasterized[0, 0, 0] == 0
        # check larger radius: rasterized point (0, 0, 0) should extend in
        # x,y by 10; z, by 1
        assert rasterized[0, 10, 0] == 1
        assert rasterized[0, 0, 10] == 1
        assert rasterized[1, 0, 0] == 1

        assert rasterized[2, 20, 20] == 0
        assert rasterized[4, 49, 49] == 0

    # same with different foreground/background labels
    # and GT_LABELS as mask of type np.uint64. Issue #193

    pipeline = (
        (GraphSource(graph_key, graph), ArraySource(array_key, array))
        + MergeProvider()
        + RasterizeGraph(
            graph_key,
            rasterized_key,
            ArraySpec(voxel_size=(40, 4, 4)),
            RasterizationSettings(radius=1, fg_value=0, bg_value=1, mask=array_key),
        )
    )

    with build(pipeline):
        request = BatchRequest()
        roi = Roi((0, 0, 0), (200, 200, 200))

        request[graph_key] = GraphSpec(roi=roi)
        request[array_key] = ArraySpec(roi=roi)
        request[rasterized_key] = ArraySpec(roi=roi)

        batch = pipeline.request_batch(request)

        rasterized = batch.arrays[rasterized_key].data
        assert rasterized[0, 0, 0] == 0
        assert rasterized[2, 20, 20] == 1
        assert rasterized[4, 49, 49] == 0

    # same with anisotropic radius

    pipeline = (
        (GraphSource(graph_key, graph), ArraySource(array_key, array))
        + MergeProvider()
        + RasterizeGraph(
            graph_key,
            rasterized_key,
            ArraySpec(voxel_size=(40, 4, 4)),
            RasterizationSettings(radius=(40, 40, 20), fg_value=1, bg_value=0),
        )
    )

    with build(pipeline):
        request = BatchRequest()
        roi = Roi((0, 0, 0), (120, 80, 80))

        request[graph_key] = GraphSpec(roi=roi)
        request[array_key] = ArraySpec(roi=roi)
        request[rasterized_key] = ArraySpec(roi=roi)

        batch = pipeline.request_batch(request)

        rasterized = batch.arrays[rasterized_key].data

        # check larger radius: rasterized point (0, 0, 0) should extend in
        # x,y by 10; z, by 1
        assert rasterized[0, 10, 0] == 1
        assert rasterized[0, 11, 0] == 0
        assert rasterized[0, 0, 5] == 1
        assert rasterized[0, 0, 6] == 0
        assert rasterized[1, 0, 0] == 1
        assert rasterized[2, 0, 0] == 0

    # same with anisotropic radius and inner radius

    pipeline = (
        (GraphSource(graph_key, graph), ArraySource(array_key, array))
        + MergeProvider()
        + RasterizeGraph(
            graph_key,
            rasterized_key,
            ArraySpec(voxel_size=(40, 4, 4)),
            RasterizationSettings(
                radius=(40, 40, 20), inner_radius_fraction=0.75, fg_value=1, bg_value=0
            ),
        )
    )

    with build(pipeline):
        request = BatchRequest()
        roi = Roi((0, 0, 0), (120, 80, 80))

        request[graph_key] = GraphSpec(roi=roi)
        request[array_key] = ArraySpec(roi=roi)
        request[rasterized_key] = ArraySpec(roi=roi)

        batch = pipeline.request_batch(request)

        rasterized = batch.arrays[rasterized_key].data

        # in the middle of the ball, there should be 0 (since inner radius is set)
        assert rasterized[0, 0, 0] == 0
        # check larger radius: rasterized point (0, 0, 0) should extend in
        # x,y by 10; z, by 1
        assert rasterized[0, 10, 0] == 1
        assert rasterized[0, 11, 0] == 0
        assert rasterized[0, 0, 5] == 1
        assert rasterized[0, 0, 6] == 0
        assert rasterized[1, 0, 0] == 1
        assert rasterized[2, 0, 0] == 0


def test_with_edge():
    graph_key = GraphKey("TEST_GRAPH")
    array_key = ArrayKey("TEST_ARRAY")
    rasterized_key = ArrayKey("RASTERIZED_ARRAY")
    voxel_size = Coordinate((40, 4, 4))

    array = Array(
        np.ones((10, 100, 100)),
        ArraySpec(
            roi=Roi((-200, -200, -200), (400, 400, 400)),
            voxel_size=voxel_size,
        ),
    )

    graph = Graph(
        [
            # corners
            Node(id=1, location=np.array((0, 4, 4))),
            Node(id=2, location=np.array((9, 4, 4))),
        ],
        [Edge(1, 2)],
        GraphSpec(roi=Roi((0, 0, 0), (10, 10, 10))),
    )

    pipeline = (
        (GraphSource(graph_key, graph), ArraySource(array_key, array))
        + MergeProvider()
        + RasterizeGraph(
            graph_key,
            rasterized_key,
            ArraySpec(voxel_size=(1, 1, 1)),
            settings=RasterizationSettings(0.5),
        )
    )

    with build(pipeline):
        request = BatchRequest()
        roi = Roi((0, 0, 0), (10, 10, 10))

        request[graph_key] = GraphSpec(roi=roi)
        request[rasterized_key] = ArraySpec(roi=roi)

        batch = pipeline.request_batch(request)

        rasterized = batch.arrays[rasterized_key].data

        assert (
            rasterized.sum() == 10
        ), f"rasterized has ones at: {np.where(rasterized==1)}"<|MERGE_RESOLUTION|>--- conflicted
+++ resolved
@@ -1,15 +1,3 @@
-<<<<<<< HEAD
-from .helper_sources import ArraySource, GraphSource
-from gunpowder import (
-    BatchRequest,
-    Roi,
-    Coordinate,
-    GraphSpec,
-    Array,
-    ArrayKey,
-    ArraySpec,
-    RasterizeGraph,
-=======
 import numpy as np
 
 from gunpowder import (
@@ -19,18 +7,12 @@
     BatchRequest,
     Coordinate,
     GraphSpec,
->>>>>>> fa5d9f34
     MergeProvider,
     RasterizationSettings,
     RasterizeGraph,
     Roi,
     build,
 )
-<<<<<<< HEAD
-from gunpowder.graph import GraphKey, Graph, Node, Edge
-
-import numpy as np
-=======
 from gunpowder.graph import Edge, Graph, GraphKey, Node
 
 from .helper_sources import ArraySource, GraphSource
@@ -65,7 +47,6 @@
         assert rasterized[0, :].sum() == 10
         assert rasterized[4, 0] == 3
         assert rasterized[4, :].sum() == 15
->>>>>>> fa5d9f34
 
 
 def test_3d():
