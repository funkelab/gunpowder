--- conflicted
+++ resolved
@@ -1,11 +1,8 @@
-<<<<<<< HEAD
-=======
 import math
 import time
 
 import numpy as np
 
->>>>>>> fa5d9f34
 from gunpowder import (
     Array,
     ArrayKey,
@@ -25,14 +22,6 @@
     Snapshot,
     build,
 )
-<<<<<<< HEAD
-from .provider_test import ProviderTest
-
-import numpy as np
-import math
-import time
-=======
->>>>>>> fa5d9f34
 
 
 class PointTestSource3D(BatchProvider):
