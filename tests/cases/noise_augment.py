--- conflicted
+++ resolved
@@ -1,8 +1,3 @@
-<<<<<<< HEAD
-from .provider_test import ProviderTest
-from gunpowder import IntensityAugment, ArrayKeys, build, Normalize, NoiseAugment
-
-=======
 import numpy as np
 
 from gunpowder import (
@@ -18,7 +13,6 @@
 )
 
 from .helper_sources import ArraySource
->>>>>>> fa5d9f34
 
 
 def test_noise():
